# Changelog

All notable changes to this project will be documented in this file.

The format is based on [Keep a Changelog](https://keepachangelog.com/en/1.0.0/).
This project mostly adheres to [Semantic Versioning](https://semver.org/spec/v2.0.0.html);
however, insignificant breaking changes do not guarantee a major version bump, see the reasoning [here](https://github.com/kyb3r/modmail/issues/319). If you're a plugin developer, note the "BREAKING" section.

<<<<<<< HEAD

# [Unreleased]

### Fixed

- Bots without presence intent encountering RuntimeError on start.

=======
# Unreleased

### Fixed

- Resolved an issue where `?logs` doesn't work when the thread has no title. ([PR #3201](https://github.com/kyb3r/modmail/pull/3201))
>>>>>>> b84b26ff

# v4.0.1

This is a hotfix release.

### Improved

- Error Messages

### Fixed

- Thread cooldown


# v4.0.0

### Breaking

- Modmail now requires [`Message Content` privileged intent](https://support-dev.discord.com/hc/en-us/articles/4404772028055-Message-Content-Privileged-Intent-for-Verified-Bots).
- Upgraded to discord.py v2.0 ([internal changes](https://discordpy.readthedocs.io/en/latest/migrating.html), [GH #2990](https://github.com/kyb3r/modmail/issues/2990)).
- Python 3.8 or higher is required.
- Asyncio changes ([gist](https://gist.github.com/Rapptz/6706e1c8f23ac27c98cee4dd985c8120))
- Plugin registry is purged and all developers have to re-apply due to breaking changes.

### Added

- `use_hoisted_top_role` config to use change how default mod tags work, see `v3.10.0#Added` for details. ([PR #3093](https://github.com/kyb3r/modmail/pull/3093))
- `require_close_reason` config to require a reason to close a thread. ([GH #3107](https://github.com/kyb3r/modmail/issues/3107))
- `plain_snippets` config to force all snippets to be plain. ([GH #3083](https://github.com/kyb3r/modmail/issues/3083))
- `?fpareply` and `?fpreply` to reply to messages with variables plainly.
- `use_nickname_channel_name` config to use nicknames instead of usernames for channel names. ([GH #3112](https://github.com/kyb3r/modmail/issues/3112))
- `use_random_channel_name` config to use random nicknames vaguely tied to user ID. It is unable to be computed in reverse. ([GH #3143](https://github.com/kyb3r/modmail/issues/3143))
- `show_log_url_button` config to show Log URL button. ([GH #3122](https://github.com/kyb3r/modmail/issues/3122))
- Select menus for certain paginators.
- `Title` field in `?logs`. ([GH #3142](https://github.com/kyb3r/modmail/issues/3142))
- Snippets can be used in aliases. ([GH #3108](https://github.com/kyb3r/modmail/issues/3108), [PR #3124](https://github.com/kyb3r/modmail/pull/3124))
- `?snippet make/create` as aliases to `?snippet add`. ([GH #3172](https://github.com/kyb3r/modmail/issues/3173), [PR #3174](https://github.com/kyb3r/modmail/pull/3174))

### Improved

- Modmail now uses per-server avatars if applicable. ([GH #3048](https://github.com/kyb3r/modmail/issues/3048))
- Use discord relative timedeltas. ([GH #3046](https://github.com/kyb3r/modmail/issues/3046))
- Use discord native buttons for all paginator sessions.
- `?help` and `?blocked` paginator sessions now have better multi-page UI.
- Autoupdate now automatically updates pipenv dependencies if possible.

### Fixed

- Several minor typos. ([PR #3095](https://github.com/kyb3r/modmail/pull/3095), [PR #3116](https://github.com/kyb3r/modmail/pull/3116))
- Certain cases where fallback categories were not working as intended. ([PR #3109](https://github.com/kyb3r/modmail/pull/3109))
- `?contact` would create in a random category in silent mode. ([GH #3091](https://github.com/kyb3r/modmail/issues/3091), [PR #3092](https://github.com/kyb3r/modmail/pull/3092))
- Certain cases where `?close` would fail if closer isn't in cache. ([GH #3104](https://github.com/kyb3r/modmail/issues/3104), [PR #3105](https://github.com/kyb3r/modmail/pull/3105))
- Stickers now work in Modmail.
- Large server sizes results in Guild.name == None. ([GH #3088](https://github.com/kyb3r/modmail/issues/3088))
- Attachments now work on plain replies. ([GH #3102](https://github.com/kyb3r/modmail/issues/3102))
- Support LOTTIE stickers. ([GH #3119](https://github.com/kyb3r/modmail/issues/3119))
- Editing notes now work. ([GH #3094](https://github.com/kyb3r/modmail/issues/3094))
- Commands now work in threads.
- Audit log searching now properly works.
- Old data causing `?blocked` to fail. ([GH #3131](https://github.com/kyb3r/modmail/issues/3131))
- Delete channel auto close functionality now works.
- Improved error handling for autoupdate. ([PR #3161](https://github.com/kyb3r/modmail/pull/3161))
- Skip loading of already-loaded cog. ([PR #3172](https://github.com/kyb3r/modmail/pull/3172))
- Respect plugin's `cog_command_error`. ([GH #3170](https://github.com/kyb3r/modmail/issues/3170), [PR #3178](https://github.com/kyb3r/modmail/pull/3178))
- Use silent as a typing literal for contacting. ([GH #3179](https://github.com/kyb3r/modmail/issues/3179))

### Internal

- Improve regex parsing of channel topics. ([GH #3114](https://github.com/kyb3r/modmail/issues/3114), [PR #3111](https://github.com/kyb3r/modmail/pull/3111))
- Add warning if deploying on a developmental version.
- Extensions are now loaded `on_connect`.
- MongoDB v5.0 clients are now supported. ([GH #3126](https://github.com/kyb3r/modmail/issues/3126))
- Bump python-dotenv to v0.20.0, support for python 3.10
- Bump emoji to v1.7.0
- Bump aiohttp to v3.8.1
- Bump lottie to v0.6.11
- Remove deprecated `core/decorators.py` from v3.3.0

# v3.10.5

### Internal

- Locked plugin registry version impending v4 release.

# v3.10.4

### Improved

- Thread genesis message now shows other recipients.

### Fixed

- `?snippet add` now properly blocks command names.

### Internal

- Set `LOG_DISCORD` environment variable to the logger level and log discord events.

# v3.10.3
This is a hotfix for contact command.

### Fixed

- Fixed a bug where contacting with no category argument defaults to the top category.

# v3.10.2
This is a hotfix for react to contact.

### Fixed

- React to contact now works properly.

# v3.10.1

This is a hotfix for the edit command.

### Fixed

- `?edit` now works properly.

# v3.10.0

v3.10 adds group conversations while resolving other bugs and QOL changes. It is potentially breaking to some plugins that adds functionality to threads.

### Breaking

- `Thread.recipient` (`str`) is now `Thread.recipients` (`List[str]`).
- `Thread.reply` now returns `mod_message, user_message1, user_message2`... It is no longer limited at a size 2 tuple.

### Added

- Ability to have group conversations with up to 5 users. ([GH #143](https://github.com/kyb3r/modmail/issues/143))
- Snippets are invoked case insensitively. ([GH #3077](https://github.com/kyb3r/modmail/issues/3077), [PR #3080](https://github.com/kyb3r/modmail/pull/3080))
- Default tags now use top hoisted role. ([GH #3014](https://github.com/kyb3r/modmail/issues/3014))
- New thread-related config - `thread_show_roles`, `thread_show_account_age`, `thread_show_join_age`, `thread_cancelled`, `thread_creation_contact_title`, `thread_creation_self_contact_response`, `thread_creation_contact_response`. ([GH #3072](https://github.com/kyb3r/modmail/issues/3072))
- `use_timestamp_channel_name` config to create thread channels by timestamp.

### Improved

- `?contact` now accepts a role or multiple users (creates a group conversation). ([GH #3082](https://github.com/kyb3r/modmail/issues/3082))
- Aliases are now supported in autotrigger. ([GH #3081](https://github.com/kyb3r/modmail/pull/3081))

### Fixed

- Certain situations where the internal thread cache breaks and spams new channels. ([GH #3022](https://github.com/kyb3r/modmail/issues/3022), [PR #3028](https://github.com/kyb3r/modmail/pull/3028))
- Blocked users are now no longer allowed to use `?contact` and react to contact. ([COMMENT #819004157](https://github.com/kyb3r/modmail/issues/2969#issuecomment-819004157), [PR #3027](https://github.com/kyb3r/modmail/pull/3027))
- UnicodeEncodeError will no longer be raised on Windows. ([PR #3043](https://github.com/kyb3r/modmail/pull/3043))
- Notifications are no longer duplicated when using both `?notify` and `subscribe`. ([PR #3015](https://github.com/kyb3r/modmail/pull/3015))
- `?contact` now works properly with both category and silent. ([GH #3076](https://github.com/kyb3r/modmail/issues/3076))
- `close_on_leave_reason` now works properly when `close_on_leave` is enabled. ([GH #3075](https://github.com/kyb3r/modmail/issues/3075))
- Invalid arguments are now properly catched and a proper error message is sent.
- Update database after resetting/purging all plugins. ([GH #3011](https://github.com/kyb3r/modmail/pull/3011))
- `thread_auto_close` timer now only resets on non-note and replies from mods. ([GH #3030](https://github.com/kyb3r/modmail/issues/3030))
- Deleted messages are now deleted on both ends. ([GH #3041](https://github.com/kyb3r/modmail/issues/3041), [@JerrieAries](https://github.com/kyb3r/modmail/commit/20b31f8e8b5497943513997fef788d72ae668438))
- Persistent notes are now properly deleted from the database. ([GH #3013](https://github.com/kyb3r/modmail/issues/3013))
- Modmail Bot is now recognized to have `OWNER` permission level. This affects what can be run in autotriggers.

### Internal

- Fix return types, type hints and unresolved references ([PR #3009](https://github.com/kyb3r/modmail/pull/3009))
- Reload thread cache only when it's the first on_ready trigger. ([GH #3037](https://github.com/kyb3r/modmail/issues/3037))
- `format_channel_name` is now extendable to plugins. Modify `Bot.format_channel_name(bot, author, exclude_channel=None, force_null=False):`. ([GH #2982](https://github.com/kyb3r/modmail/issues/2982))

# v3.9.5

### Internal

- Bumped discord.py to v1.7.3, updated all other packages to latest.
- More debug log files are now kept.
- Resolve SSL errors by retrying without SSL

# v3.9.4

### Fixed

- Certain cases where fallback categories were not working as intended. ([GH #3002](https://github.com/kyb3r/modmail/issues/3002), [PR #3003](https://github.com/kyb3r/modmail/pull/3003))
- There is now a proper message when trying to contact a bot.

### Improved

- `?mention` can now be disabled with `?mention disable`. ([PR #2993](https://github.com/kyb3r/modmail/pull/2993/files))
- `?mention` now allows vague entries such as `everyone` or `all`. ([PR #2993](https://github.com/kyb3r/modmail/pull/2993/files))

### Internal

- Change heroku python version to 3.9.4 ([PR #3001](https://github.com/kyb3r/modmail/pull/3001))

# v3.9.3

### Added

- New config: `use_user_id_channel_name`, when set to TRUE, channel names would get created with the recipient's ID instead of their name and discriminator.
  - This is now an option to better suit the needs of servers in Server Discovery

### Internal

- Signature of `format_channel_name` in core/util.py changed to:
  - `format_channel_name(bot, author, exclude_channel=None, force_null=False)`


# v3.9.2

### Improved

- Additional HostingMethods (i.e. DOCKER, PM2, SCREEN). Autoupdates are now disabled on all docker instances. ([GH #2977](https://github.com/kyb3r/modmail/issues/2977), [PR #2988](https://github.com/kyb3r/modmail/pull/2988))

### Fixed

- `user_typing` default in the config help is now correct.

# v3.9.1

### Internal

- `bot.run` now more gracefully handles closing, similar to how discord.py handles it.
  - No longer displays `PrivilegedIntentsRequired` exception when exiting when presence intent is disabled.

# v3.9.0

### Breaking

- `on_thread_initiate` and `on_thread_ready` events now have `thread, creator, category, initial_message` as additional arguments.

### Fixed

- `confirm_thread_creation` now properly works when a user opens a thread using react to contact. ([GH #2930](https://github.com/kyb3r/modmail/issues/2930), [PR #2971](https://github.com/kyb3r/modmail/pull/2971))
- `?disable all/new` now disables react to contact threads. ([GH #2969](https://github.com/kyb3r/modmail/issues/2969), [PR #2971](https://github.com/kyb3r/modmail/pull/2971))
- Ghost errors are no longer raised when threads are created using non-organic methods.

### Internal

- `thread.reply` now returns (msg_to_user, msg_to_thread). Can be useful in plugins.

# v3.8.6

### Added

- Ability to install local plugins without relying on git / external sources
  - Simply add your extension to plugins/@local, and use `?plugin add local/plugin-name` to load the plugin as normal
- Updated deps for requirements.min.txt and pyproject.toml

# v3.8.5

### Added

- `?msglink <message id>`, allows you to obtain channel + message ID for T&S reports. ([GH #2963](https://github.com/kyb3r/modmail/issues/2963), [PR #2964](https://github.com/kyb3r/modmail/pull/2964))
- `?mention disable/reset`, disables or resets mention on thread creation. ([PR #2951](https://github.com/kyb3r/modmail/pull/2951))

### Fixed

- Non-master/development branch deployments no longer cause errors to be raised.
- Autotriggers now can search for roles/channels in guild context. ([GH #2961](https://github.com/kyb3r/modmail/issues/2961))

# v3.8.4

This update is a quick hotfix for a weird behaviour experienced on 1 Feb 2021 where users were not properly cached.

### Fixed

- Corrupted data is no longer saved to thread cache.

# v3.8.2

### Fixed

- Retry with `null-discrim` if channel could not be created. ([GH #2934](https://github.com/kyb3r/modmail/issues/2934))
- Fix update notifications.
- Retrieve user from Discord API if user has left the server, resolving issues in `?block`. ([GH #2935](https://github.com/kyb3r/modmail/issues/2935), [PR #2936](https://github.com/kyb3r/modmail/pull/2936))
- IDs in `<member>` commands work now.

# v3.8.1

### Fixed

- Additional image uploads now render properly. ([PR #2933](https://github.com/kyb3r/modmail/pull/2933))
- `confirm_thread_creation` no longer raises unnecessary errors. ([GH #2931](https://github.com/kyb3r/modmail/issues/2931), [PR #2933](https://github.com/kyb3r/modmail/pull/2933))
- Autotriggers no longer sends attachments back. ([GH #2932](https://github.com/kyb3r/modmail/issues/2932))

# v3.8.0

### Added

- `update_notifications` configuration option to toggle bot autoupdate notifications. ([GH #2896](https://github.com/kyb3r/modmail/issues/2896))
- `?fareply`, anonymously reply with variables.
- `anonymous_snippets` config variable to toggle if snippets should be anonymous. ([GH #2905](https://github.com/kyb3r/modmail/issues/2905))
- `disable_updates` config variable to control if the update command should be disabled or not.
- `silent_alert_on_mention` to alert mods silently. ([GH #2907](https://github.com/kyb3r/modmail/issues/2907))
- Support for only the "Server Members" intent.

### Improved

- Added command validation to `autotrigger add/edit`.
- `GITHUB_TOKEN` is now no longer required in Heroku setups.
- Clearer error messages on reply fails.

### Fixed

- Mentioned `competing` as an activity type. ([PR #2902](https://github.com/kyb3r/modmail/pull/2902))
- Level permissions were not checked if command permissions were set.
- Regex autotriggers were not working if term was in the middle of strings.
- `?blocked` now no longers show blocks that have expired.
- Blocked roles will no longer trigger an error during unblock.
- Custom emojis are now supported in `confirm_thread_creation_deny`. ([GH #2916](https://github.com/kyb3r/modmail/issues/2916))
- Finding linked messages in replies work now. ([GH #2920](https://github.com/kyb3r/modmail/issues/2920), [Jerrie-Aries](https://github.com/kyb3r/modmail/issues/2920#issuecomment-751530495))
- Sending files in threads (non-images) now work. ([GH #2926](https://github.com/kyb3r/modmail/issues/2926))
- Deleting messages no longer shows a false error. ([GH #2910](https://github.com/kyb3r/modmail/issues/2910), [Jerrie-Aries](https://github.com/kyb3r/modmail/issues/2910#issuecomment-753557313))
- Display an error on [Lottie](https://airbnb.io/lottie/#/) stickers, instead of failing the send.
- `?perms get` now shows role/user names. ([PR #2927](https://github.com/kyb3r/modmail/pull/2927))

### Internal

- Make use of `git branch --show-current` to retrieve branch instead of using prerelease version check.
- Use discord.py 1.6.0 from PyPi instead of the development clone.

# v3.7.13

### Fixed

- Notes in config help are now optional.

# v3.7.12

### Fixed

- Bot was not responding to union errors.
- `?block [reason]` now works in threads.

# v3.7.11

### Improved

- Role block will now work better with seperate server setups.

### Fixed

- Bot not restarting after autoupdate on PM2.

### Internal

- Removed unnecessary loggings.

# v3.7.10

### Added

- Added `update_channel_id` to specify which channel autoupdate notifications were being sent to.
- Added `show_timestamp` to specify if timestamps should be displayed in message embeds. ([GH #2885](https://github.com/kyb3r/modmail/issues/2885))

# v3.7.9

### Fixed

- `perms add/remove` with permission levels should now work again. ([GH #2892](https://github.com/kyb3r/modmail/issues/2892), [PR #2893](https://github.com/kyb3r/modmail/pull/2893))

### Improved

- Clearer plugin debug messages when plugins are disabled

# v3.7.8

### Added

- Added `thread_contact_silently` to allow opening threads silently by default. ([PR #2887](https://github.com/kyb3r/modmail/pull/2887))

### Fixed
- Permission levels were not respected.
- `perms remove` was not working.
- `logs` and `block` would not recognise users in a seperate server setup.
- Custom emojis were not working with `confirm_thread_creation`.

### Internal
- Optimised `perms get`, bot should respond faster now.

# v3.7.7

### Added

- Added updating github fork if GITHUB_TOKEN was provided

### Fixed

- Skip blocked roles check if user is not in main guild.

# v3.7.6

### Fixed

- Autoupdate persists despite errors.
- Mention when normal thread created was not working. ([GH #2883](https://github.com/kyb3r/modmail/issues/2883))

# v3.7.5

### Fixed

- Close on emoji was not working.

# v3.7.3

### Fixed

- React to contact threads were treated like normal contact threads. ([GH #2881](https://github.com/kyb3r/modmail/issues/2881))

# v3.7.2

### Added

- Added `mention_channel_id` to specify which channel `alert_on_mention` was being sent to. ([GH #2880](https://github.com/kyb3r/modmail/issues/2880))

### Fixed

- `?config set` would not respond if an invalid key was provided.

# v3.7.1

### Fixed

- Bot will now leave a reaction on the react to contact message.
- Added docstring to selfcontact

# v3.7.0

### Added

- Plain replies functionality. Added commands `preply`, `pareply` and config `plain_reply_without_command`. ([GH #2872](https://github.com/kyb3r/modmail/issues/2872))
- Added `react_to_contact_message`, `react_to_contact_emoji` to allow users to create threads by reacting to a message.
- Added `thread_move_notify_mods` to mention all mods again after moving thread. ([GH #215](https://github.com/kyb3r/modmail/issues/215))
- Added `transfer_reactions` to link reactions between mods and users. ([GH #2763](https://github.com/kyb3r/modmail/issues/2763))
- Added `close_on_leave`, `close_on_leave_reason` to automatically close threads upon recipient leaving the server. ([GH #2757](https://github.com/kyb3r/modmail/issues/2757))
- Added `alert_on_mention` to mention mods upon a bot mention. ([GH #2833](https://github.com/kyb3r/modmail/issues/2833))
- Added `confirm_thread_creation`, `confirm_thread_creation_title`, `confirm_thread_response`, `confirm_thread_creation_accept`, `confirm_thread_creation_deny` to allow users to confirm that they indeed want to create a new thread. ([GH #2773](https://github.com/kyb3r/modmail/issues/2773))
- Support Gyazo image links in message embeds. ([GH #282](https://github.com/kyb3r/modmail/issues/282))
- Added `silent` argument to `?contact` to restore old behaviour.
- Added new functionality: If `?help` is sent, bot does checks on every command, `?help all` restores old behaviour. ([GH #2847](https://github.com/kyb3r/modmail/issues/2847))
- Added a way to block roles. ([GH #2753](https://github.com/kyb3r/modmail/issues/2753))
- Added `cooldown_thread_title`, `cooldown_thread_response` to customise message sent when user is on a creating thread cooldown. ([GH #2865](https://github.com/kyb3r/modmail/issues/2865))
- Added `?selfcontact` to allow users to open a thread. ([GH #2762](https://github.com/kyb3r/modmail/issues/2762))
- Support stickers and reject non-messages. (i.e. pin_add)
- Added support for thread titles, `?title`. ([GH #2838](https://github.com/kyb3r/modmail/issues/2838))
- Added `data_collection` to specify if bot metadata should be collected by Modmail developers.
- Added `?autotrigger`, `use_regex_autotrigger` config to specify keywords to trigger commands. ([GH #130](https://github.com/kyb3r/modmail/issues/130), [GH #649](https://github.com/kyb3r/modmail/issues/649))
- Added `?note persistent` that creates notes that are persistent for a user. ([GH #2842](https://github.com/kyb3r/modmail/issues/2842), [PR #2878](https://github.com/kyb3r/modmail/pull/2878))
- Autoupdates and `?update` which was removed in v3.0.0

### Fixed

- `?contact` now sends members a DM.
- `level_permissions` and `command_permissions` would sometimes be reset. ([GH #2856](https://github.com/kyb3r/modmail/issues/2856))
- Command truncated after && in alias. ([GH #2870](https://github.com/kyb3r/modmail/issues/2870))
- `on_plugins_ready` event for plugins works now.

### Improved

- Plugins installations have clearer error messages.
- `?move` now does not require exact category names, accepts case-insensitive and startswith names.

### Internal
- Use enums in config. ([GH #2821](https://github.com/kyb3r/modmail/issues/2821))
- `on_thread_close` event for plugins.
- `on_thread_reply` event for plugins.

# v3.6.2

### Fixed

- Plugins downloading requirements in virtual environments.


# v3.6.1

### Added

- Proper error message if privileged intents not explicitly granted to bot.


# v3.6.0

### Added

- Added `thread_move_title` to specify title of thread moved embed.
- Mark NSFW logs in log message. ([GH #2792](https://github.com/kyb3r/modmail/issues/2792))
- Icon for moderator that closed the thread in log message. ([GH #2828](https://github.com/kyb3r/modmail/issues/2828))
- Ability to set mentions via user/role ID. ([GH #2796](https://github.com/kyb3r/modmail/issues/2796))

### Changed

- `?move` now consumes rest in category name, which means `?move Long Category Name` works without quotes!
- `?help` shows "No command description" if no description provided. ([PR #2845](https://github.com/kyb3r/modmail/pull/2845))

### Fixed
- Unicode errors raised during windows selfhosting

### Internal

- Bump discord.py version to 1.5.1
- Explicitly state intents used for connection
- Use `--diff` for black CI instead of `--check` ([GH #2816](https://github.com/kyb3r/modmail/issues/2816))


# v3.5.0

Fixed discord.py issue.

### Added

- A confirmation when you manually delete a thread message embed.
- Config var `enable_eval` defaults true, set `enable_eval=no` to disable the eval command. ([GH #2803](https://github.com/kyb3r/modmail/issues/2803))
- Added `?plugins reset` command to completely reset everything related to plugins. This will fix some problems caused by broken plugins in the file system.
- Support private GitHub repos for plugins (thanks to @officialpiyush pr#2767)

### Changed

- Bump discord.py version to v1.3.3.
- Renamed `bot.owner_ids` to `bot.bot_owner_ids` as the attribute is now defined internally for team support.
- Deleting channel manually will now close the thread.
- Deleting messages will no longer cause the bot to produce warnings.
- Plugins will automatically be removed when it fails to load.
- Moved all database-related activities to clients.py under MongoDBClient, with possible future hook for additional database support. 
- `bot.db` is deprecated in favour of `bot.api.db` and will be removed in the future.
- Deprecated `bot.plugin_db.get_partition` in favour of `bot.api.get_plugin_partition` (not final).
- Deprecated `MONGO_URI` config var (but will keep support in the future) in favour of `CONNECTION_URI` and `DATABASE_TYPE`. Right now there is one supported database - "mongodb", which is the default.

### Fixed

- Plugins not loading in Windows OS. Now uses proactor event loop for asyncio which should fix this.


# v3.4.1

### Fixed

- Masked a bunch of noise errors when deleting messages.
- Added more checks for deleting messages.

### Breaking

- `thread_initiate` will be dispatched at the beginning of the setup process.
- `thread_create` is dispatched when the thread is registered as a thread by Modmail (i.e., when channel topic is edited).
- `thread_ready` is dispatched when a thread finishes its setup steps.


# v3.4.0

### Added

- Thread cooldown!
  - Set via the new config var `thread_cooldown`.
  - Specify a time for the recipient to wait before allowed to create another thread.
- Fallback Category (thanks to DAzVise PR#636)
  - Automatically created upon reaching the 50 channels limit.
  - Manually set fallback category with the config var `fallback_category_id`.
- "enable" and "disable" support for yes or no config vars.
- Added "perhaps you meant" section to `?config help`.
- Multi-command alias is now more stable. With support for a single quote escape `\"`.
- New command `?freply`, which behaves exactly like `?reply` with the addition that you can substitute `{channel}`, `{recipient}`, and `{author}` to be their respective values. 
- New command `?repair`, repair any broken Modmail thread (with help from @officialpiyush).
- Recipients get feedback when they edit their messages.
- Chained delete for DMs now comes with a message.
- poetry (in case someone needs it).

### Changed

- The look of alias and snippet when previewing.
- The database now saves the message ID of the thread embed, instead of the original message.
- Swapped the position of user and category for `?contact`.
- The log file will no longer grow infinitely large.
- A hard limit of a maximum of 25 steps for aliases.
- `?disable` is now `?disable new`.

### Fixed

- Setting config vars using human time wasn't working.
- Fixed some bugs with aliases.
- Fixed many issues with `?edit` and `?delete` and recipient message edit.
- Masked the error: "AttributeError: 'int' object has no attribute 'name'"
  - Channel delete event will not be checked until discord.py fixes this issue.
- Chained reaction add/remove.
- Chained delete for thread channels.

### Internal

- Commit to black format line width max = 99, consistent with PyLint.
- No longer requires shlex for alias parsing.
- New checks with thread create / find.
- No more flake8 and Travis.

# v3.3.2

### Fixed

- An oversight with the permission system.

# v3.3.1

### Emergency Patch

- Fixed a recent issue with an animation KeyError due to Discord API update.

# v3.3.0

### Important

- Recommend all users to unblock and re-block all blocked users upon updating to this release.

### Added

- Three new config vars:
  - `enable_plugins` (yes/no default yes)
    - When set to no, Modmail will not load plugins.
  - `error_color` (color format, defaults discord red)
    - The color of error messages.
  - `anon_reply_without_command` (yes/no default no) (Thanks to papiersnipper PR#288)
    - When set, all non-command messages sent to thread channels are forwarded to the recipient anonymously without the need of `?anonreply`.
    - This config takes precedence over `reply_without_command`.
- `?logs responded [user]` command. It will show all the logs that the user has sent a reply. (Thanks to papiersnipper PR#288)
  - `user` when not provided, defaults to the user who ran the command.
- Open threads in limbo now auto-close if Modmail cannot find the channel. Modmail does this check every time the bot restarts.
- Ability to disable new threads from getting created.
  - `?disable`.
- Ability to fully disable Modmail DM.
  - `?disable all`.
- To re-enable DM: `?enable`, and to see the current status: `?isenable`.
- This disabled Modmail interface is customizable with the following config vars:
  - `disabled_new_thread_title`
  - `disabled_new_thread_response`
  - `disabled_new_thread_footer`
  - `disabled_current_thread_title`
  - `disabled_current_thread_response`
  - `disabled_current_thread_footer`
- Ability to delete notes when providing their ID. (Thanks to papiersnipper PR#402)
- Ability to delete log entries. (Thanks to papiersnipper PR#402)

### Changed

- `?contact` no longer send the "thread created" message to where the command was run, instead, it's now sent to the newly created thread channel. (Thanks to DAzVise)
- Automatically delete notes command `?note` when there're no attachments attached.
- Embed author links used to be inaccessible in many cases, now:
  - `?anonreply`, `?reply`, and `?note` in the thread channel will link to the sender's profile.
  - `?reply` and the recipient's DM will also link the sender's profile.
  - `?anonreply` in DM channel will link to the first channel of the main guild.
- Plugins update (mostly internal).
  - `git` is no longer used to install plugins; it now downloads through zip files.
  - `?plugins enabled` renamed to `?plugins loaded` while `enabled` is still an alias to that command.
  - Reorganized plugins folder structure.
  - Logging / plugin-related messages change.
  - Updating one plugin will not update other plugins; repositories no longer separate plugins, but the plugin name itself.
- The help command is in alphabetical order grouped by permissions.
- Notes are no longer always blurple; it's set to `MAIN_COLOR` now.
- Added `?plugins update` for updating all installed plugins.
- Reintroduce flake8 and use bandit for security issues detection.
- Add Travis checks for 3.6 in Linux and 3.7 for macOS and Windows.
- Debug logs not logs eval commands.
- Presence updates 30 minutes instead of 45 now.
- Fixed an assortment of problems to do with `?block`.
- Existing aliases can be used when creating new aliases. (Thanks to papiersnipper PR#402)

### Internal

- Reworked `config.get` and `config.set`, it feeds through the converters before setting/getting.
  - To get/set the raw value, access through `config[]`.
- The prerelease naming scheme is now `x.x.x-devN`.
- `trigger_typing` has been moved to `core.utils.trigger_typing`, the original location is deprecated.
- Simpler status and activity logic.
- New logging logic.

# v3.2.2

Security update!

### Important

- Supporter permission users used to be able to "hack" snippets to reveal all your config vars, including your token and MongoURI.
- Implemented some changes to address this bug:
  - All customizable variables used in snippets, close messages, etc., using the `{}` syntax, now forbids chaining two or more attributes and attributes that start with `_`.
- We advise you to update to this version.
- If you felt your credentials had been leaked, consider changing your bot token / MongoURI.

# v3.2.1

### Fixed

- Can't set hex for main_color, recipient_color, etc.

### Added

- Discord colors by default when addressing them by names.

# v3.2.0

### Added

- Ability to change permission levels of individual commands.
  - See `?permissions override` for more information.
- `thread_move_notify` and `thread_move_response` to notify recipients if a thread is moved. (Thanks to Flufster PR#360)
- IDs of messages sent to Modmail are now viewable. (Thanks to Flufster PR#360)

### Fixed

- `?help <some sub command>`, will return `Perhaps you meant: <some sub command>`, now it's fixed.
  - For example, `?help add` used to return `Perhaps you meant: add`, now it wouldn't do this.
- Aliases and Permissions command names are always saved lowercase now.
- An improved Dockerfile.

### Internal

- Use regex to parse Changes, Added, Fixed, etc. and description.
- Adds `PermissionLevel.INVALID` when commands don't have a permission level.

# v3.1.1

### Fixed

- An issue when reading `config_help.json` for Windows users due to an encoding problem.

# v3.1.0

### Breaking

- `disable_recipient_thread_close` is removed, a new configuration variable `recipient_thread_close` replaces it which defaults to False.
- Truthy and falsy values for binary configuration variables are now interpreted respectfully.
- `LOG_URL_PREFIX` cannot be set to "NONE" to specify no additional path in the future, "/" is the new method.

### Added

- `?sfw`, mark a thread as "safe for work", undos `?nsfw`.
- New config variable, `thread_auto_close_silently`, when set to a truthy value, no message will be sent when a thread is auto-closed.
- New configuration variable `thread_self_closable_creation_footer` — the footer when `recipient_thread_close` is enabled.
- Added a minimalistic version of requirements.txt (named requirements.min.txt) that contains only the absolute minimum of Modmail.
  - For users having trouble with pipenv or any other reason.
- Multi-step alias, see `?help alias add`. Public beta testing might be unstable.
- Misc commands without cogs are now displayed in `?help`.
- `?help` works for alias and snippets.
- `?config help <config-name>` shows a help embed for the configuration.
- Support setting permissions for subcommands.
- Support numbers (1-5) as substitutes for Permission Level REGULAR - OWNER in `?perms` subcommands.

### Changes

- `thread_auto_close_response` has a configurable variable `{timeout}`.
- `?snippet` is now the default command name instead of `?snippets` (`?snippets` is still usable). This is to make this consistent with `?alias`/`?aliases`.
- `colorama` is no longer a necessity; this is due to some unsupported OS.
- Changelog command can now take a version argument to jump straight to the specified version.
- `?plugin enabled` results are now sorted alphabetically.
- `?plugin registry` results are now sorted alphabetically, helps users find plugins more easily.
- `?plugin registry page-number` plugin registry can specify a page number for quick access.
- A reworked interface for `?snippet` and `?alias`.
  - Add an `?snippet raw <name>` command for viewing the raw content of a snippet (escaped markdown).
  - Add an `?alias raw <name>` command for displaying the raw content of an alias (escaped markdown).
- The placeholder channel for the streaming status changed to https://www.twitch.tv/discordmodmail/.
- Removed unclear `rm` alias for some `remove` commands.
- Paginate `?config options`.
- All users configured with a permission level higher than REGULAR has access to the main Modmail category.
  - Category overrides also changes when a level is removed or added to a user or role.
- `@everyone` is now accepted for `?perms add`.

### Fixes

- `?notify` no longer carries over to the next thread.
- `discord.NotFound` errors for `on_raw_reaction_add`.
- `mod_typing` ~~and `user_typing`~~ (`user_typing` is now by-design to show) will no longer show when the user is blocked.
- Better `?block` usage message.
- Resolved errors when mods sent messages after a thread is closed somehow.
- Recipient join/leave server messages are limited to only the guild set by `GUILD_ID`.
- When creating snippets and aliases, it now checks if other snippets/aliases with the same name exist.
- Modmail looked for `config.json` in the wrong directory.

### Internal

- Removed supporting code for GitHub interaction.
- All default config values moved to `core/config.py`.
- `config.cache` is no longer accessible, use `config['key']` for getting, `config['key'] = value` for setting, `config.remove('key')` for removing.
- Dynamic attribute for configs are removed, must use `config['key']` or `config.get('key')`.
- Removed helper functions `info()` and `error()` for formatting logging, it's formatted automatically now.
- Bumped discord.py version to 1.2.3.
- Use discord tasks for metadata loop.
- More debug based logging.
- Reduce redundancies in `?perms` sub commands.
- paginator been split into `EmbedPaginatorSession` and `MessagePaginatorSession`, both subclassing `PaginatorSession`.

# v3.0.3

### Added

- New commands, `?alias edit <name> <target>` and `?snippets edit <name> <target>`.
  - They can be used to edit aliases and snippets, respectively.

# v3.0.2

### Added

- A new command, `?blocked whitelist <user>`, this command prevents users from getting blocked by any means.

### Changed

- Removed some aliases from `?oauth`.

# v3.0.1

### Fixed

- Many bugs with `thread_auto_close`.

# v3.0.0

### Added 

- `?sponsors` command will list sponsors.
- An alert will now be sent to the log channel if a thread channel fails to create. This could be due to a variety of problems such as insufficient permissions, or the category channel limit is met. 
- Threads will close automatically after some time when `thread_auto_close` is set.
- Custom closing messages can be configured with `thread_auto_close_response`.

### Breaking Changes

- Removed auto-update functionality and the `?update` command in favor of the [Pull app](https://github.com/apps/pull).

Read more about updating your bot [here](https://github.com/kyb3r/modmail/wiki/updating)

### Changed
- Channel names now can contain Unicode characters.
- Debug logs are now located in a different file for each bot. (Internal change) 
- Default cogs always appear first in the help command now.

### Fixed
- Editing notes now work, minor bug with edit command is fixed.
- Bug in the `?oauth` command where the response message fails to send when an ID is provided.
- Plugin requirement installation now works in virtual environments


# v2.24.1

### Fixed

Fixed a bug with branches and `?plugin update`.

# v2.24.0

### Added

Branch support for `?plugin add` and in the registry. Typically for developers.    

# v2.23.0

### Added 

Added a "Mutual servers" field to the genesis embed if:
a) The user is not in the main guild.
b) The user shares more than one server with the bot.

### Changed

Notes with the `?note` command are now automatically pinned within the thread channel.

# v2.22.0

### Added

Added a 🛑 reaction to the paginators to delete the embed.  

### Fixed

`?blocked` is now paginated using reactions. This fixes [#249](https://github.com/kyb3r/modmail/issues/249)

# v2.21.0

### Added 

New `?plugin registry compact` command which shows a more compact view of all plugins.

# v2.20.2

### Plugin Registry

Plugin developers can now make a PR to include their plugin in the `plugin registry` command.
Add your plugin in the `plugins/registry.json` file in the main repository.

### Changed

`?debug` command now shows the most recent logs first. (Starts at the last page)

# v2.20.1

### What's new?

  - New error message when using thread-only commands outside of threads.
  - `?unnotify`, ability to undo `?notify`.
  - `?notify` and `?subscribe` now accepts other users.

### Changes

This update contains mostly internal changes.
  - Implemented support for the new discord.py v1.1.1.
  - Improved help text for most commands.
  - Completely revamped help command, few users changes.
  - Removed ABC (internal).

# v2.20.0

### What's new? 

New `?oauth whitelist` command, which allows you to whitelist users so they can log in via discord to view logs. To set up oauth login for your logviewer app, check the logviewer [repo](https://github.com/kyb3r/logviewer).

# v2.19.1

### Changed

- Ability to force an update despite having the same version number. Helpful to keep up-to-date with the latest GitHub commit.
  - `?update force`.
- Plugin developers now have a new event called `on_plugin_ready`; this is a coroutine and is awaited when all plugins are loaded. Use `on_plugin_ready` instead of `on_ready` since `on_ready` will not get called in plugins.

# v2.19.0

### What's new?

- New config variable `guild_age`, similar to `account_age`, `guild_age` sets a limit as to how long a user has to wait after they joined the server to message Modmail.
- `guild_age` can be set the same way as `account_age`.

# v2.18.5

Fix help command bug when using external plugins.

# v2.18.4

Fix the teams permission bug.

# v2.18.2

### Changed

Commands now have better error messages. Instead of sending the help message for a command when an argument fails to be converted, the bot now says like "User 'bob' not found" instead.

# v2.18.1

Un-deprecated the `OWNERS` config variable to support Discord developer team accounts.

# v2.18.0

### New Permissions System

- A brand new permission system! Replaced the old guild-based permissions (i.e., manage channels, manage messages), with the new system enables you to customize your desired permission level specific to a command or a group of commands for a role or user.
- There are five permission levels:
  - Owner [5]
  - Administrator [4]
  - Moderator [3]
  - Supporter [2]
  - Regular [1]

### Usage 

You may add a role or user to a permission group through any of the following methods:
- `?permissions add level owner @role`
- `?permissions add level supporter member-name`
- `?permissions add level moderator everyone`
- `?permissions add level moderator @member#1234`
- `?permissions add level administrator 78912384930291853`

The same applies to individual commands permissions:
- `?permissions add command command-name @member#1234`
- and the other methods listed above.

To revoke permission, use `remove` instead of `add`.

To view all roles and users with permission for a permission level or command do:
-  `?permissions get command command-name`
-  `?permissions get level owner`

By default, all newly set up Modmail will have `OWNER` set to the owner of the bot, and `REGULAR` set to @everyone.

### Breaking

When updating to this version, all prior permission settings with guild-based permissions will be invalidated. You will need to convert to the above system.
`OWNERS` will also get removed; you will need to set owners through `?permissions add level owner 212931293123129` or any way listed above.

### New Command

- A `?delete` command, which is an alternative to manually deleting a message. This command is created to no longer require "manage messages" permission to recall thread messages.

### Changed

- The help message no longer conceals inaccessible commands due to check failures.

# v2.17.2

### Changed

- Logs search command will search through log keys as well now. 
- For example, `?logs search e7499e82f8ff`.

# v2.17.1

### What's new?

Stricter fallback genesis embed search.

### Changed

How Modmail checks if a channel is a thread: 

1. The bot first checks if the channel topic is in the format `User ID: XXXX`, this means it is a thread.
2. If a channel topic is not found, the bot searches through the message history of a channel to find the thread creation embed. This step should never yield a thread for an average user. Still, in the case of another bot messing up the channel topic (happened to a user before), this extra step was added. 

# v2.17.0

### What's new?

Added a config option `reply_without_command`, which, when present, enables the bot to forward any message sent in a thread channel to the recipient. (Replying without using a command)

To enable this functionality, do `?config set reply_without_command true` and to disable it, use `?config del reply_without_command`.

### Changed

The `move` command now only requires `manage_messages` perms instead of `manage_channels`.

# v2.16.1

### Fixed

An issue where a scheduled close would not execute over a long time if the recipient no shares any servers with the bot.

# v2.16.0

### Changed

All support for Modmail API (api.modmail.tk) has terminated. 
If you're still using api.modmail.tk, you will need to migrate to the self-hosted database
option ASAP. Your bot will not work unless you switch to the self-hosted option. Refer to the installation tutorial for information regarding self-hosted Modmail.

If a member leaves/joins (again) while they are a recipient of a thread, a message will be sent to notify you that this has occurred.

# v2.15.1

### Fixed

Emergency patch of a SyntaxError.

# v2.15.0

### What's new?

Added the ability to change the default close message via the introduction of two config variables.

- `thread_close_response` - when someone closes the thread.
- `thread_self_close_response` - when the recipient closes their own thread.

They will be provided by string variables that you can incorporate into them:

- `closer` - the user object that closed the thread.
- `logkey` - the key for the thread logs, e.g. (`5219ccc82ad4`)
- `loglink` - the full link to the thread logs, e.g. (`https://logwebsite.com/logs/5219ccc82ad4`)

Example usage would be: ``?config set thread_close_message {closer.mention} closed the thread, here is the link to your logs: [**`{logkey}`**]({loglink})``

# v2.14.0

### What's new?

Added the ability to enable the recipient to close their own threads. This takes place in the form of a reaction that the user can click to close their thread. This functionality is now enabled by default. 

To disable this, do `?config set disable_recipient_thread_close true`

### More Customisability!

More config variables have been added that you can edit.

- `close_emoji` - the emoji that the user can click on to close a thread. Defaults to a lock (🔒)

You now have complete control of the look of the thread creation and close embeds the users see.

- `thread_creation_title` - the title of the embed. Defaults to 'Thread Created'
- `thread_creation_footer` - the footer text in the embed. Defaults to 'Your message has been sent...'
- `thread_close_title` - the title of the embed. Defaults to 'Thread Closed'
- `thread_close_footer` - the footer text in the embed. Defaults to 'Replying will create a new thread'

# v2.13.13

### What's new? 

Added the ability to disable the `sent_emoji` and `blocked_emoji` when a user messages Modmail.

You can do this via `?config set sent_emoji disable`.

### Fixed

The bot now handles having too many roles to show in the thread created embed. 

# v2.13.12

### What's new?
Added image link in title in case discord fails to embed an image.

# v2.13.11

### What's new?
- Introduced a new configuration variable `account_age` for setting a minimum account creation age.
  - Users blocked by this reason will be stored in `blocked` along with other reasons for being blocked.
  - `account_age` needs to be an ISO-8601 Duration Format (examples: `P12DT3H` 12 days and 3 hours, `P3Y5M` 3 years and 5 months `PT4H14M999S` 4 hours 14 minutes and 999 seconds). https://en.wikipedia.org/wiki/ISO_8601#Durations.
  - You can set `account_age` using `config set account_age time` where "time" can be a simple human-readable time string or an ISO-8601 Duration Format string.

### Changed
- `?block` reason cannot start with `System Message: ` as it is now reserved for internal user blocking.
- `?block`, like `?close`, now supports a block duration (temp blocking).

# v2.13.10

### Fixed
- Fixed an issue where status and activity do not work if they were modified wrongly in the database.
  - This was primarily an issue for older Modmail users, as the old `status` configuration variable clashes with the new `status` variable.

# v2.13.9

### Fixed
- Fixed a bug where an error was raised when a message with received during a scheduled closure.

# v2.13.8

### Fixed
- A bug where a thread was blocked from sending messages when multiple images were uploaded, due to a typo.

### Changed
- Uses https://hasteb.in instead of https://hastebin.com for `?debug hastebin`.

# v2.13.7

### What's new?
- The ability to enable typing interactions. 
  - If you want the bot to type in the thread channel if the user is also typing, add the config variable `user_typing` and set it to "yes" or "true". Use `config del` to disable the functionality. The same thing in reverse is also possible if you want the user to see the bot type when someone is typing in the thread channel add the `mod_typing` config variable.
- New `status` command, change the bot's status to `online`, `idle`, `dnd`, `invisible`, or `offline`.
  - To remove the status (change it back to default), use `status clear`.
  - This also introduces a new internal configuration variable: `status`. Possible values are `online`, `idle`, `dnd`, `invisible`, and `offline`.
  
### Changed
- The internals for `activity` has drastically changed to accommodate the new `status` command.  

# v2.13.6

### Fixed
- Fixed a bug in the contact command where the response message did not send.

# v2.13.5

### What's new?
- You will no longer need to view your bot debug logs from Heroku. `debug` will show you the recent logs within 24h through a series of embeds.
  - If you don't mind your data (may or may not be limited to user ID, guild ID, bot name) be on the internet, `debug hastebin` will upload a formatted logs file to https://hasteb.in.
  - `debug clear` will clear the locally cached logs.
  - Local logs are automatically erased at least once every 27h for bots hosted on Heroku.

### Fixed
- Will no longer show  `Unclosed client session` and `Task was destroyed, but it is pending!` when the bot terminates.
- `thread.create` is now synchronous so that the first message sent can be queued to be sent as soon as a thread is created. 
    - This fixes a problem where if multiple messages are sent in quick succession, the first message sent (which triggers the thread creation) is not sent in order.
- Trying to reply to someone who has DMs disabled or has blocked the bot is now handled, and the bot will send a message saying so. 

### Changed
- `print` is replaced by logging.
  - New environment variable introduced: `LOG_LEVEL`.
  - This influences the number of messages received in Heroku logs. 
  - Possible options, from least to most severe, are: `INFO`, `DEBUG`, `WARNING`, `ERROR`, `CRITICAL`.
  - In most cases, you can ignore this change.
- `on_error` and `CommandNotFound` are now logged.

# v2.13.4

### Changed
- `?contact` no longer raise a silent error in Heroku logs when the recipient is a bot. Now Modmail responds with an error message.

# v2.13.3

### Fixed
- Fixed a typo in the config options.

# v2.13.2

### Fixed
- Installing `requirements.txt` files in plugins.

# v2.13.1

### Fixed
- Reading `requirements.txt` files in plugins.

# v2.13.0

### What's new? 
- Plugins:
  - Think of it like addons! Anyone (with the skills) can create a plugin, make it public and distribute it. Add a welcome message to Modmail, or moderation commands? It's all up to your imagination!   Have a niche feature request that you think only your server would benefit? Plugins are your go-to!
  - [Creating Plugins Documentation](https://github.com/kyb3r/modmail/wiki/Plugins).

# v2.12.5

### Fixed

- `config del` command will now work correctly on self-hosted DB bots.

# v2.12.4

### What's new?
- Named colors are now supported! Over 900 different common color names are recognized. A list of color names can be found in [core/_color_data.py](https://github.com/kyb3r/modmail/blob/master/core/_color_data.py).
  - Named colors can be set the same way as hex. But this can only be done through `config set`, which means database modifications will not work.
  - For example: `config set main_color yellowish green`.
- New config var `main_color` allows you to customize the main Modmail color (as requested by many). Defaults to Discord `blurple`.

# v2.12.3

### Fixed
- Patched a bug where `logs` sub-commands were accessible by anyone.
- Patched a bug where an error was raised when a thread is open where the recipient left the server.

Huge thanks to Sasiko for reporting these issues.

# v2.12.2

### Fixed
- Fixed a bug in self-hosted `?update` command.

# v2.12.1

### Changed

- `logs search` now also searches usernames present in thread logs.

# v2.12.0

### Important
**In the future, the Modmail API (https://modmail.tk) will be deprecated. This is because we are providing free service without getting anything in return. Thus we do not have the resources to scale to accommodate more users. 
We recommend using your own database for logs. In the future you will soon get a `backup` command so you can download all your pre-existing data and migrate to your own database.** 

### Changed
- A lot of painful code cleanup, which is good for us (the developers), but shouldn't affect you.
- The appearance of the `?logs` command. It should be clearer with better info now.
- Bot owners get access to all commands regardless of server permissions.
- Blocked users no longer receive a message, only the blocked emoji will be sent.

### What's new?
- **Note:** The following commands only work if you are self-hosting your logs. We recommend you to use your own database.
- Log search queries, in the form of two new commands. 
- `logs search [query]` - this searches all log messages for a query string.
- `logs closed-by [user]` this returns all logs closed by a particular user

### Fixed
- `activity listening to music` no longer results in two "to"s ("listening to to music").
  - This may require you to change your activity message to accommodate this fix.
- A problem where `main_category_id` and `log_channel_id` weren't updated when their corresponding channel or category get deleted. 

# v2.11.0

### What's new?
- `loglink` command, returns the log link for the current thread.

# v2.10.2

### Changed
- Your logs now track and show edited messages.

# v2.10.1

### Changed
- Use reply author's top role for the mod tag by default.

# v2.10.0

### What's new?
- `anonreply` command to anonymously reply to the recipient. 
The username of the anonymous user defaults to the `mod_tag` (the footer text of a mod reply message) — the avatar defaults to the guild icon URL. However, you can change both of these via the `anon_username`, `anon_avatar_url`, and `anon_tag` config variables. 

### Changed
- Your bot now logs all messages sent in a thread channel, including discussions that take place. You can now toggle to view them in the log viewer app.

# v2.9.4

### Fixed
- Small bug due to a typo.

# v2.9.3

### Changed
- Forgot to enable custom embed colors.

### What's new?
- Ability to set a custom `mod_tag` (the text in the footer of the mod reply embed, which by default says "Moderator")

# v2.9.2

### Changed
- Improve format of thread info embed. Slightly cleaner and simpler now.
- All commands are now blurple instead of green.

### Fixed
- Bug where the close command wouldn't work if you didn't configure a log channel. 

### What's new?
- Ability to set your own custom `mod_color` and `recipient_color` for the thread message embeds.

# v2.9.1

### Changed
- Changed order of arguments for `contact`. This is so that you can use aliases to their full potential. 
- For example: 
  - `contact "Recruitment Category" @somedude`
- You can add an alias by doing: `alias add recruit contact "Recruitment Category"`.
  - Now you can use the alias via: `recruit @somedude`.

# v2.9.0

### What's new?
- New command `note` will add a system message to your thread logs. - - This is useful for noting the context of a conversation.

# v2.8.1

### Fixed
- Fixed bug where thread logs were getting duplicated when using the `contact` command.
- Fixed bug where the wrong key was used for logs, which caused some `log` command log links to point to an HTTP 404 Not Found.
  - A minor oversight from commit 1ba74d9.

# v2.8.0

### Changed
- Major improvement in viewing thread logs.
- Log links are now rendered in HTML instead of plain text.

# v2.7.2

### What's new? 
- `config options` command to see a list of valid config variables that you can modify.

### Security
Thread channels will now default to being private (`@everyone`'s read message perms set to `false`).
  - If the thread creation category could not be resolved.
  - This will save you from some trouble if, for whatever reason, your configuration gets messed up.

# v2.7.1

### Changed

- All reference to "modmail" / "Mod Mail" / "ModMail" are changed to "Modmail".
- `log_channel_id` is now part of the config upon `setup`.
- Added the ability to set where threads are created using the `main_category_id` configuration option.

### Note

- If your Modmail bot was set up a long time ago, you might experience an issue where messages were sent outside of the category.
  - To fix this, set `main_category_id` to the ID of the Modmail category.
  
# v2.7.0

### Changed

- `move` command now syncs thread channel permissions with the destination category.
- `contact` command now supports an optional category argument (where the thread channel will be created).

# v2.6.3

### Fixes
- Fixed small issue with finding threads.

# v2.6.2

### Fixes
- Fixed log URLs for self-hosting users.

# v2.6.1

### Fixed
- Replaced the testing `API_BASE_URL` with the actual URL.

# v2.6.0

### What's new?
- `threads` is now a default alias to `logs`.

### Changed
- Log URLs are moved to their own collection.
- Log URLs are now `https://logs.modmail.tk/LOGKEY`, no more numbers before the log key.
- We still support the numbers to not break everyone's URLs so quickly, but both work at the moment.
- This is a huge change to the backend logging, and there might be migration errors. If so, please contact us in our [Discord server](https://discord.gg/2fMbf2N).

# v2.5.2

### Fixes
- Fixed a bug where requests sent when the API was not ready.

# v2.5.1

### Fixes
- Emergency patch to save configs.

# v2.5.0

### Background
- Bots hosted by Heroku restart at least once every 27 hours.
- During this period, local caches will be deleted, which results in the inability to set the scheduled close time to longer than 24 hours. This update resolves this issue. 
- [PR #135](https://github.com/kyb3r/modmail/pull/135)

### Changed
- Created a new internal config var: `closures`.
- Store closure details into `closures` when the scheduled time isn't "now".
  - Loaded upon bot restart.
  - Deleted when a thread is closed.
- Use `call_later()` instead of `sleep()` for scheduling.

# v2.4.5

### Fixed
Fixed activity setting due to flawed logic in `config.get()` function.

# v2.4.4

### Fixed
Fixed a bug in the `?activity` command where it would fail to set the activity on bot restart if the activity type was `playing`.

# v2.4.3

### Changed
 - Moved self-hosted log viewer to a separate repo.

# v2.4.2

### What's new?
- Ability to set your own Twitch URL for `streaming` activity status.

# v2.4.1

### Fixed
- Small bug in `?activity` command.

# v2.4.0

### What's new?
- Added the `?activity` command for setting the activity
- [PR #131](https://github.com/kyb3r/modmail/pull/131#issue-244686818) this supports multiple activity types (`playing`, `watching`, `listening`, and `streaming`).

### Removed
- Removed the deprecated `status` command.
- This also means you will have to reset your bot status with the `?activity` command, as the `?status` command was removed.

# v2.3.0

### What's new?
- Ability to self-host logs.

### Changed
- Improved format for log channel embeds.
- Roles are now comma-separated in info embed.
- This only applies to separate server setups.

### Fixed
- Bug in subscribe command.
  - It will now unsubscribe after a thread is closed.

# v2.2.0

### What's new?
- Notify command `notify [role]`.
  - Notify a given role or yourself to the next thread message received.
  - Once a thread message is received, you will be pinged once only.

- Subscribe command `sub [role]` / `unsub [role]`.
  - Subscribes yourself or a given role to be notified when thread messages are received.
  - You will be pinged for every thread message received until you unsubscribe.

### Changed
- Slightly improved log channel message format.

# v2.1.1

### Fixed
- Small bug in `close` command.

# v2.1.0

### What's new?
- Ability to set a custom thread-creation-response message.
  - Via `config set thread_creation_response [message]`.

### Changed
- Improve `?logs` command format.
- Improve thread log channel messages to have more relevant info.
- Improve close command.
  - You can now close the thread after a delay and use a custom thread close message.
  - You also now can close a thread silently.

# v2.0.10

### Security
- Fix a bug where blocked users were still able to message Modmail.

# v2.0.9

### What's new?
- Support for custom blocked and sent emoji.
- Use the `config set blocked_emoji [emoji]` or `sent_emoji` commands.

### Fixes
- Support multiple images and file attachments in one message.
- This is only possible on mobile, so its good to handle it in code.

# v2.0.8

### What's new?
- Added the ability to use your own log channel.
  - You can do this via the `config set log_channel_id <id>` command.
- Added the ability to use your own main inbox category.
  - You can do this via the `config set main_category_id <id>` command.

### Changed
- You can now supply a reason when blocking a user.
- Blocked users are now stored in the database instead of in the channel topic.
  - This means you can delete the top channel in the Modmail category now (after migrating the currently blocked users).

# v2.0.7

### What's new?
- Added a `changelog` command to view the bot's changelog within discord.

### Changed
- `update` command now shows the latest changes directly from CHANGELOG.md.
- Auto-update messages also show the latest changes from the GitHub repo.
- Removed the "latest changes" section from the `about` command.

# v2.0.6

### Fixed
- Fix logs sending duplicated thread close logs.
- The bot will now tell you that a user is no longer in the server when you try to reply to a thread.
  - Before this, it looked like you replied to the thread, but in reality, the message was not sent.

# v2.0.5

### Changed
- `alias` command now checks if you are adding a valid alias-command combo.
- Manually deleting a channel will now correctly close the thread and post logs.

# v2.0.4

### Fixed
- Fixed a one-off bug where the channel topic disappears, but Modmail operations should continue.
- Fixed `linked_message_id` issues.

# v2.0.3

### Fixed
- The thread creation embed now shows the correct number of past logs.
- If using a separate server setup, roles in the info embed now are shown as names instead of mentions.
  - This is because you can't mention roles across servers.

# v2.0.2

### Security
- Made the `logs` command require "manage messages" permissions to execute.
  - Before this patch, anyone could use the `logs` commands.

# v2.0.1

### Changed
- Improved `block` / `unblock` commands.
  - They now take a more comprehensive range of arguments: usernames, nicknames, mentions, and user IDs.

### Fixed
- Setup command now configures permissions correctly so that the bot will always be able to see the main operations category.

# v2.0.0

This release introduces the use of our centralized [API service](https://github.com/kyb3r/webserver) to enable dynamic configuration, auto-updates, and thread logs.
To use this release, you must acquire an API token from https://modmail.tk.
Read the updated installation guide [here](https://github.com/kyb3r/modmail/wiki/installation).

### Changed
- Stability improvements through synchronization primitives.
- Refactor thread management and code.
- Update command now uses `api.modmail.tk`.
- `contact` command no longer tells the user you messaged them 👻

### Fixed
- `status` command now changes playing status indefinitely.

### What's new?
- Dynamic `help` command (#84).
- Dynamic configuration through `api.modmail.tk`.
- Thread logs via `logs.modmail.tk` (#78).
  - `log` command added.
- Automatic updates (#73).
- Dynamic command aliases and snippets (#86).
- Optional support for using a separate guild as the operations center (#81).
- NSFW Command to change channels to NSFW (#77).

### Removed
- Removed `archive` command.
  - Explanation: With thread logs (that lasts forever), there's no point in archiving.<|MERGE_RESOLUTION|>--- conflicted
+++ resolved
@@ -6,21 +6,16 @@
 This project mostly adheres to [Semantic Versioning](https://semver.org/spec/v2.0.0.html);
 however, insignificant breaking changes do not guarantee a major version bump, see the reasoning [here](https://github.com/kyb3r/modmail/issues/319). If you're a plugin developer, note the "BREAKING" section.
 
-<<<<<<< HEAD
 
 # [Unreleased]
 
-### Fixed
-
-- Bots without presence intent encountering RuntimeError on start.
-
-=======
-# Unreleased
+### Breaking
+
+- Presence intent is now by-default OFF. You can turn it on by setting `ENABLE_PRESENCE_INTENT=true` in the environment variables.
 
 ### Fixed
 
 - Resolved an issue where `?logs` doesn't work when the thread has no title. ([PR #3201](https://github.com/kyb3r/modmail/pull/3201))
->>>>>>> b84b26ff
 
 # v4.0.1
 
@@ -33,7 +28,6 @@
 ### Fixed
 
 - Thread cooldown
-
 
 # v4.0.0
 
