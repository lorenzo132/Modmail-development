--- conflicted
+++ resolved
@@ -1,8 +1,4 @@
-<<<<<<< HEAD
 __version__ = "4.0.0-dev20"
-=======
-__version__ = "3.10.3"
->>>>>>> be14cca8
 
 
 import asyncio
@@ -1740,7 +1736,7 @@
         else:
             if self.config["use_random_channel_name"]:
                 to_hash = self.token.split(".")[-1] + str(author.id)
-                digest = hashlib.md5(to_hash.encode("utf8"))
+                digest = hashlib.md5(to_hash.encode("utf8"), usedforsecurity=False)
                 name = new_name = digest.hexdigest()[-8:]
             elif self.config["use_user_id_channel_name"]:
                 name = new_name = str(author.id)
