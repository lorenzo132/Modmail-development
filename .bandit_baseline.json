{
  "errors": [],
<<<<<<< HEAD
  "generated_at": "2021-11-20T17:28:26Z",
=======
  "generated_at": "2021-11-20T17:06:28Z",
>>>>>>> be14cca8
  "metrics": {
    "./bot.py": {
      "CONFIDENCE.HIGH": 1.0,
      "CONFIDENCE.LOW": 0.0,
      "CONFIDENCE.MEDIUM": 0.0,
      "CONFIDENCE.UNDEFINED": 0.0,
      "SEVERITY.HIGH": 0.0,
      "SEVERITY.LOW": 1.0,
      "SEVERITY.MEDIUM": 0.0,
      "SEVERITY.UNDEFINED": 0.0,
<<<<<<< HEAD
      "loc": 1412,
=======
      "loc": 1406,
>>>>>>> be14cca8
      "nosec": 0
    },
    "./cogs/modmail.py": {
      "CONFIDENCE.HIGH": 0.0,
      "CONFIDENCE.LOW": 0.0,
      "CONFIDENCE.MEDIUM": 0.0,
      "CONFIDENCE.UNDEFINED": 0.0,
      "SEVERITY.HIGH": 0.0,
      "SEVERITY.LOW": 0.0,
      "SEVERITY.MEDIUM": 0.0,
      "SEVERITY.UNDEFINED": 0.0,
<<<<<<< HEAD
      "loc": 1688,
=======
      "loc": 1678,
>>>>>>> be14cca8
      "nosec": 0
    },
    "./cogs/plugins.py": {
      "CONFIDENCE.HIGH": 1.0,
      "CONFIDENCE.LOW": 0.0,
      "CONFIDENCE.MEDIUM": 0.0,
      "CONFIDENCE.UNDEFINED": 0.0,
      "SEVERITY.HIGH": 0.0,
      "SEVERITY.LOW": 1.0,
      "SEVERITY.MEDIUM": 0.0,
      "SEVERITY.UNDEFINED": 0.0,
      "loc": 597,
      "nosec": 0
    },
    "./cogs/utility.py": {
      "CONFIDENCE.HIGH": 2.0,
      "CONFIDENCE.LOW": 0.0,
      "CONFIDENCE.MEDIUM": 0.0,
      "CONFIDENCE.UNDEFINED": 0.0,
      "SEVERITY.HIGH": 0.0,
      "SEVERITY.LOW": 1.0,
      "SEVERITY.MEDIUM": 1.0,
      "SEVERITY.UNDEFINED": 0.0,
<<<<<<< HEAD
      "loc": 1767,
=======
      "loc": 1768,
>>>>>>> be14cca8
      "nosec": 0
    },
    "./core/_color_data.py": {
      "CONFIDENCE.HIGH": 0.0,
      "CONFIDENCE.LOW": 0.0,
      "CONFIDENCE.MEDIUM": 0.0,
      "CONFIDENCE.UNDEFINED": 0.0,
      "SEVERITY.HIGH": 0.0,
      "SEVERITY.LOW": 0.0,
      "SEVERITY.MEDIUM": 0.0,
      "SEVERITY.UNDEFINED": 0.0,
      "loc": 1166,
      "nosec": 0
    },
    "./core/changelog.py": {
      "CONFIDENCE.HIGH": 1.0,
      "CONFIDENCE.LOW": 0.0,
      "CONFIDENCE.MEDIUM": 0.0,
      "CONFIDENCE.UNDEFINED": 0.0,
      "SEVERITY.HIGH": 0.0,
      "SEVERITY.LOW": 1.0,
      "SEVERITY.MEDIUM": 0.0,
      "SEVERITY.UNDEFINED": 0.0,
      "loc": 159,
      "nosec": 0
    },
    "./core/checks.py": {
      "CONFIDENCE.HIGH": 0.0,
      "CONFIDENCE.LOW": 0.0,
      "CONFIDENCE.MEDIUM": 0.0,
      "CONFIDENCE.UNDEFINED": 0.0,
      "SEVERITY.HIGH": 0.0,
      "SEVERITY.LOW": 0.0,
      "SEVERITY.MEDIUM": 0.0,
      "SEVERITY.UNDEFINED": 0.0,
      "loc": 105,
      "nosec": 0
    },
    "./core/clients.py": {
      "CONFIDENCE.HIGH": 0.0,
      "CONFIDENCE.LOW": 0.0,
      "CONFIDENCE.MEDIUM": 1.0,
      "CONFIDENCE.UNDEFINED": 0.0,
      "SEVERITY.HIGH": 0.0,
      "SEVERITY.LOW": 1.0,
      "SEVERITY.MEDIUM": 0.0,
      "SEVERITY.UNDEFINED": 0.0,
      "loc": 598,
      "nosec": 0
    },
    "./core/config.py": {
      "CONFIDENCE.HIGH": 0.0,
      "CONFIDENCE.LOW": 0.0,
      "CONFIDENCE.MEDIUM": 0.0,
      "CONFIDENCE.UNDEFINED": 0.0,
      "SEVERITY.HIGH": 0.0,
      "SEVERITY.LOW": 0.0,
      "SEVERITY.MEDIUM": 0.0,
      "SEVERITY.UNDEFINED": 0.0,
<<<<<<< HEAD
      "loc": 377,
=======
      "loc": 375,
>>>>>>> be14cca8
      "nosec": 0
    },
    "./core/decorators.py": {
      "CONFIDENCE.HIGH": 0.0,
      "CONFIDENCE.LOW": 0.0,
      "CONFIDENCE.MEDIUM": 0.0,
      "CONFIDENCE.UNDEFINED": 0.0,
      "SEVERITY.HIGH": 0.0,
      "SEVERITY.LOW": 0.0,
      "SEVERITY.MEDIUM": 0.0,
      "SEVERITY.UNDEFINED": 0.0,
      "loc": 9,
      "nosec": 0
    },
    "./core/models.py": {
      "CONFIDENCE.HIGH": 0.0,
      "CONFIDENCE.LOW": 0.0,
      "CONFIDENCE.MEDIUM": 0.0,
      "CONFIDENCE.UNDEFINED": 0.0,
      "SEVERITY.HIGH": 0.0,
      "SEVERITY.LOW": 0.0,
      "SEVERITY.MEDIUM": 0.0,
      "SEVERITY.UNDEFINED": 0.0,
      "loc": 204,
      "nosec": 0
    },
    "./core/paginator.py": {
      "CONFIDENCE.HIGH": 0.0,
      "CONFIDENCE.LOW": 0.0,
      "CONFIDENCE.MEDIUM": 0.0,
      "CONFIDENCE.UNDEFINED": 0.0,
      "SEVERITY.HIGH": 0.0,
      "SEVERITY.LOW": 0.0,
      "SEVERITY.MEDIUM": 0.0,
      "SEVERITY.UNDEFINED": 0.0,
      "loc": 217,
      "nosec": 0
    },
    "./core/thread.py": {
      "CONFIDENCE.HIGH": 0.0,
      "CONFIDENCE.LOW": 0.0,
      "CONFIDENCE.MEDIUM": 0.0,
      "CONFIDENCE.UNDEFINED": 0.0,
      "SEVERITY.HIGH": 0.0,
      "SEVERITY.LOW": 0.0,
      "SEVERITY.MEDIUM": 0.0,
      "SEVERITY.UNDEFINED": 0.0,
<<<<<<< HEAD
      "loc": 1138,
=======
      "loc": 1097,
>>>>>>> be14cca8
      "nosec": 0
    },
    "./core/time.py": {
      "CONFIDENCE.HIGH": 0.0,
      "CONFIDENCE.LOW": 0.0,
      "CONFIDENCE.MEDIUM": 0.0,
      "CONFIDENCE.UNDEFINED": 0.0,
      "SEVERITY.HIGH": 0.0,
      "SEVERITY.LOW": 0.0,
      "SEVERITY.MEDIUM": 0.0,
      "SEVERITY.UNDEFINED": 0.0,
<<<<<<< HEAD
      "loc": 157,
=======
      "loc": 156,
>>>>>>> be14cca8
      "nosec": 0
    },
    "./core/utils.py": {
      "CONFIDENCE.HIGH": 0.0,
      "CONFIDENCE.LOW": 0.0,
      "CONFIDENCE.MEDIUM": 0.0,
      "CONFIDENCE.UNDEFINED": 0.0,
      "SEVERITY.HIGH": 0.0,
      "SEVERITY.LOW": 0.0,
      "SEVERITY.MEDIUM": 0.0,
      "SEVERITY.UNDEFINED": 0.0,
<<<<<<< HEAD
      "loc": 389,
=======
      "loc": 351,
>>>>>>> be14cca8
      "nosec": 0
    },
    "_totals": {
      "CONFIDENCE.HIGH": 5.0,
      "CONFIDENCE.LOW": 0.0,
      "CONFIDENCE.MEDIUM": 1.0,
      "CONFIDENCE.UNDEFINED": 0.0,
      "SEVERITY.HIGH": 0.0,
      "SEVERITY.LOW": 5.0,
      "SEVERITY.MEDIUM": 1.0,
      "SEVERITY.UNDEFINED": 0.0,
<<<<<<< HEAD
      "loc": 9983,
=======
      "loc": 9878,
>>>>>>> be14cca8
      "nosec": 0
    }
  },
  "results": [
    {
      "code": "13 from datetime import datetime\n14 from subprocess import PIPE\n15 from types import SimpleNamespace\n",
      "filename": "./bot.py",
      "issue_confidence": "HIGH",
      "issue_severity": "LOW",
      "issue_text": "Consider possible security implications associated with PIPE module.",
      "line_number": 14,
      "line_range": [
        14
      ],
      "more_info": "https://bandit.readthedocs.io/en/latest/blacklists/blacklist_imports.html#b404-import-subprocess",
      "test_id": "B404",
      "test_name": "blacklist"
    },
    {
      "code": "13 from site import USER_SITE\n14 from subprocess import PIPE\n15 \n16 import discord\n",
      "filename": "./cogs/plugins.py",
      "issue_confidence": "HIGH",
      "issue_severity": "LOW",
      "issue_text": "Consider possible security implications associated with PIPE module.",
      "line_number": 14,
      "line_range": [
        14,
        15
      ],
      "more_info": "https://bandit.readthedocs.io/en/latest/blacklists/blacklist_imports.html#b404-import-subprocess",
      "test_id": "B404",
      "test_name": "blacklist"
    },
    {
<<<<<<< HEAD
      "code": "11 from json import JSONDecodeError, loads\n12 from subprocess import PIPE\n13 from textwrap import indent\n",
=======
      "code": "12 from json import JSONDecodeError, loads\n13 from subprocess import PIPE\n14 from textwrap import indent\n",
>>>>>>> be14cca8
      "filename": "./cogs/utility.py",
      "issue_confidence": "HIGH",
      "issue_severity": "LOW",
      "issue_text": "Consider possible security implications associated with PIPE module.",
<<<<<<< HEAD
      "line_number": 12,
      "line_range": [
        12
=======
      "line_number": 13,
      "line_range": [
        13
>>>>>>> be14cca8
      ],
      "more_info": "https://bandit.readthedocs.io/en/latest/blacklists/blacklist_imports.html#b404-import-subprocess",
      "test_id": "B404",
      "test_name": "blacklist"
    },
    {
<<<<<<< HEAD
      "code": "2060         try:\n2061             exec(to_compile, env)  # pylint: disable=exec-used\n2062         except Exception as exc:\n",
=======
      "code": "2061         try:\n2062             exec(to_compile, env)  # pylint: disable=exec-used\n2063         except Exception as exc:\n",
>>>>>>> be14cca8
      "filename": "./cogs/utility.py",
      "issue_confidence": "HIGH",
      "issue_severity": "MEDIUM",
      "issue_text": "Use of exec detected.",
<<<<<<< HEAD
      "line_number": 2061,
      "line_range": [
        2061
=======
      "line_number": 2062,
      "line_range": [
        2062
>>>>>>> be14cca8
      ],
      "more_info": "https://bandit.readthedocs.io/en/latest/plugins/b102_exec_used.html",
      "test_id": "B102",
      "test_name": "exec_used"
    },
    {
      "code": "2 import re\n3 from subprocess import PIPE\n4 from typing import List\n",
      "filename": "./core/changelog.py",
      "issue_confidence": "HIGH",
      "issue_severity": "LOW",
      "issue_text": "Consider possible security implications associated with PIPE module.",
      "line_number": 3,
      "line_range": [
        3
      ],
      "more_info": "https://bandit.readthedocs.io/en/latest/blacklists/blacklist_imports.html#b404-import-subprocess",
      "test_id": "B404",
      "test_name": "blacklist"
    },
    {
      "code": "67 \n68     def __init__(self, bot, access_token: str = \"\", username: str = \"\", **kwargs):\n69         self.bot = bot\n70         self.session = bot.session\n71         self.headers: Optional[dict] = None\n72         self.access_token = access_token\n73         self.username = username\n74         self.avatar_url: str = kwargs.pop(\"avatar_url\", \"\")\n75         self.url: str = kwargs.pop(\"url\", \"\")\n76         if self.access_token:\n77             self.headers = {\"Authorization\": \"token \" + str(access_token)}\n78 \n79     @property\n80     def BRANCH(self):\n",
      "filename": "./core/clients.py",
      "issue_confidence": "MEDIUM",
      "issue_severity": "LOW",
      "issue_text": "Possible hardcoded password: ''",
      "line_number": 68,
      "line_range": [
        68,
        69,
        70,
        71,
        72,
        73,
        74,
        75,
        76,
        77,
        78,
        79
      ],
      "more_info": "https://bandit.readthedocs.io/en/latest/plugins/b107_hardcoded_password_default.html",
      "test_id": "B107",
      "test_name": "hardcoded_password_default"
    }
  ]
}<|MERGE_RESOLUTION|>--- conflicted
+++ resolved
@@ -1,339 +1,326 @@
 {
   "errors": [],
-<<<<<<< HEAD
-  "generated_at": "2021-11-20T17:28:26Z",
-=======
-  "generated_at": "2021-11-20T17:06:28Z",
->>>>>>> be14cca8
+  "generated_at": "2022-09-06T16:19:31Z",
   "metrics": {
     "./bot.py": {
-      "CONFIDENCE.HIGH": 1.0,
-      "CONFIDENCE.LOW": 0.0,
-      "CONFIDENCE.MEDIUM": 0.0,
-      "CONFIDENCE.UNDEFINED": 0.0,
-      "SEVERITY.HIGH": 0.0,
-      "SEVERITY.LOW": 1.0,
-      "SEVERITY.MEDIUM": 0.0,
-      "SEVERITY.UNDEFINED": 0.0,
-<<<<<<< HEAD
-      "loc": 1412,
-=======
-      "loc": 1406,
->>>>>>> be14cca8
-      "nosec": 0
+      "CONFIDENCE.HIGH": 1,
+      "CONFIDENCE.LOW": 0,
+      "CONFIDENCE.MEDIUM": 0,
+      "CONFIDENCE.UNDEFINED": 0,
+      "SEVERITY.HIGH": 0,
+      "SEVERITY.LOW": 1,
+      "SEVERITY.MEDIUM": 0,
+      "SEVERITY.UNDEFINED": 0,
+      "loc": 1507,
+      "nosec": 0,
+      "skipped_tests": 0
     },
     "./cogs/modmail.py": {
-      "CONFIDENCE.HIGH": 0.0,
-      "CONFIDENCE.LOW": 0.0,
-      "CONFIDENCE.MEDIUM": 0.0,
-      "CONFIDENCE.UNDEFINED": 0.0,
-      "SEVERITY.HIGH": 0.0,
-      "SEVERITY.LOW": 0.0,
-      "SEVERITY.MEDIUM": 0.0,
-      "SEVERITY.UNDEFINED": 0.0,
-<<<<<<< HEAD
-      "loc": 1688,
-=======
-      "loc": 1678,
->>>>>>> be14cca8
-      "nosec": 0
+      "CONFIDENCE.HIGH": 0,
+      "CONFIDENCE.LOW": 0,
+      "CONFIDENCE.MEDIUM": 0,
+      "CONFIDENCE.UNDEFINED": 0,
+      "SEVERITY.HIGH": 0,
+      "SEVERITY.LOW": 0,
+      "SEVERITY.MEDIUM": 0,
+      "SEVERITY.UNDEFINED": 0,
+      "loc": 1837,
+      "nosec": 0,
+      "skipped_tests": 0
     },
     "./cogs/plugins.py": {
-      "CONFIDENCE.HIGH": 1.0,
-      "CONFIDENCE.LOW": 0.0,
-      "CONFIDENCE.MEDIUM": 0.0,
-      "CONFIDENCE.UNDEFINED": 0.0,
-      "SEVERITY.HIGH": 0.0,
-      "SEVERITY.LOW": 1.0,
-      "SEVERITY.MEDIUM": 0.0,
-      "SEVERITY.UNDEFINED": 0.0,
+      "CONFIDENCE.HIGH": 1,
+      "CONFIDENCE.LOW": 0,
+      "CONFIDENCE.MEDIUM": 0,
+      "CONFIDENCE.UNDEFINED": 0,
+      "SEVERITY.HIGH": 0,
+      "SEVERITY.LOW": 1,
+      "SEVERITY.MEDIUM": 0,
+      "SEVERITY.UNDEFINED": 0,
       "loc": 597,
-      "nosec": 0
+      "nosec": 0,
+      "skipped_tests": 0
     },
     "./cogs/utility.py": {
-      "CONFIDENCE.HIGH": 2.0,
-      "CONFIDENCE.LOW": 0.0,
-      "CONFIDENCE.MEDIUM": 0.0,
-      "CONFIDENCE.UNDEFINED": 0.0,
-      "SEVERITY.HIGH": 0.0,
-      "SEVERITY.LOW": 1.0,
-      "SEVERITY.MEDIUM": 1.0,
-      "SEVERITY.UNDEFINED": 0.0,
-<<<<<<< HEAD
-      "loc": 1767,
-=======
-      "loc": 1768,
->>>>>>> be14cca8
-      "nosec": 0
+      "CONFIDENCE.HIGH": 2,
+      "CONFIDENCE.LOW": 0,
+      "CONFIDENCE.MEDIUM": 0,
+      "CONFIDENCE.UNDEFINED": 0,
+      "SEVERITY.HIGH": 0,
+      "SEVERITY.LOW": 1,
+      "SEVERITY.MEDIUM": 1,
+      "SEVERITY.UNDEFINED": 0,
+      "loc": 1794,
+      "nosec": 0,
+      "skipped_tests": 0
     },
     "./core/_color_data.py": {
-      "CONFIDENCE.HIGH": 0.0,
-      "CONFIDENCE.LOW": 0.0,
-      "CONFIDENCE.MEDIUM": 0.0,
-      "CONFIDENCE.UNDEFINED": 0.0,
-      "SEVERITY.HIGH": 0.0,
-      "SEVERITY.LOW": 0.0,
-      "SEVERITY.MEDIUM": 0.0,
-      "SEVERITY.UNDEFINED": 0.0,
+      "CONFIDENCE.HIGH": 0,
+      "CONFIDENCE.LOW": 0,
+      "CONFIDENCE.MEDIUM": 0,
+      "CONFIDENCE.UNDEFINED": 0,
+      "SEVERITY.HIGH": 0,
+      "SEVERITY.LOW": 0,
+      "SEVERITY.MEDIUM": 0,
+      "SEVERITY.UNDEFINED": 0,
       "loc": 1166,
-      "nosec": 0
+      "nosec": 0,
+      "skipped_tests": 0
     },
     "./core/changelog.py": {
-      "CONFIDENCE.HIGH": 1.0,
-      "CONFIDENCE.LOW": 0.0,
-      "CONFIDENCE.MEDIUM": 0.0,
-      "CONFIDENCE.UNDEFINED": 0.0,
-      "SEVERITY.HIGH": 0.0,
-      "SEVERITY.LOW": 1.0,
-      "SEVERITY.MEDIUM": 0.0,
-      "SEVERITY.UNDEFINED": 0.0,
+      "CONFIDENCE.HIGH": 1,
+      "CONFIDENCE.LOW": 0,
+      "CONFIDENCE.MEDIUM": 0,
+      "CONFIDENCE.UNDEFINED": 0,
+      "SEVERITY.HIGH": 0,
+      "SEVERITY.LOW": 1,
+      "SEVERITY.MEDIUM": 0,
+      "SEVERITY.UNDEFINED": 0,
       "loc": 159,
-      "nosec": 0
+      "nosec": 0,
+      "skipped_tests": 0
     },
     "./core/checks.py": {
-      "CONFIDENCE.HIGH": 0.0,
-      "CONFIDENCE.LOW": 0.0,
-      "CONFIDENCE.MEDIUM": 0.0,
-      "CONFIDENCE.UNDEFINED": 0.0,
-      "SEVERITY.HIGH": 0.0,
-      "SEVERITY.LOW": 0.0,
-      "SEVERITY.MEDIUM": 0.0,
-      "SEVERITY.UNDEFINED": 0.0,
+      "CONFIDENCE.HIGH": 0,
+      "CONFIDENCE.LOW": 0,
+      "CONFIDENCE.MEDIUM": 0,
+      "CONFIDENCE.UNDEFINED": 0,
+      "SEVERITY.HIGH": 0,
+      "SEVERITY.LOW": 0,
+      "SEVERITY.MEDIUM": 0,
+      "SEVERITY.UNDEFINED": 0,
       "loc": 105,
-      "nosec": 0
+      "nosec": 0,
+      "skipped_tests": 0
     },
     "./core/clients.py": {
-      "CONFIDENCE.HIGH": 0.0,
-      "CONFIDENCE.LOW": 0.0,
-      "CONFIDENCE.MEDIUM": 1.0,
-      "CONFIDENCE.UNDEFINED": 0.0,
-      "SEVERITY.HIGH": 0.0,
-      "SEVERITY.LOW": 1.0,
-      "SEVERITY.MEDIUM": 0.0,
-      "SEVERITY.UNDEFINED": 0.0,
-      "loc": 598,
-      "nosec": 0
+      "CONFIDENCE.HIGH": 0,
+      "CONFIDENCE.LOW": 0,
+      "CONFIDENCE.MEDIUM": 1,
+      "CONFIDENCE.UNDEFINED": 0,
+      "SEVERITY.HIGH": 0,
+      "SEVERITY.LOW": 1,
+      "SEVERITY.MEDIUM": 0,
+      "SEVERITY.UNDEFINED": 0,
+      "loc": 644,
+      "nosec": 0,
+      "skipped_tests": 0
     },
     "./core/config.py": {
-      "CONFIDENCE.HIGH": 0.0,
-      "CONFIDENCE.LOW": 0.0,
-      "CONFIDENCE.MEDIUM": 0.0,
-      "CONFIDENCE.UNDEFINED": 0.0,
-      "SEVERITY.HIGH": 0.0,
-      "SEVERITY.LOW": 0.0,
-      "SEVERITY.MEDIUM": 0.0,
-      "SEVERITY.UNDEFINED": 0.0,
-<<<<<<< HEAD
-      "loc": 377,
-=======
-      "loc": 375,
->>>>>>> be14cca8
-      "nosec": 0
-    },
-    "./core/decorators.py": {
-      "CONFIDENCE.HIGH": 0.0,
-      "CONFIDENCE.LOW": 0.0,
-      "CONFIDENCE.MEDIUM": 0.0,
-      "CONFIDENCE.UNDEFINED": 0.0,
-      "SEVERITY.HIGH": 0.0,
-      "SEVERITY.LOW": 0.0,
-      "SEVERITY.MEDIUM": 0.0,
-      "SEVERITY.UNDEFINED": 0.0,
-      "loc": 9,
-      "nosec": 0
+      "CONFIDENCE.HIGH": 0,
+      "CONFIDENCE.LOW": 0,
+      "CONFIDENCE.MEDIUM": 0,
+      "CONFIDENCE.UNDEFINED": 0,
+      "SEVERITY.HIGH": 0,
+      "SEVERITY.LOW": 0,
+      "SEVERITY.MEDIUM": 0,
+      "SEVERITY.UNDEFINED": 0,
+      "loc": 388,
+      "nosec": 0,
+      "skipped_tests": 0
     },
     "./core/models.py": {
-      "CONFIDENCE.HIGH": 0.0,
-      "CONFIDENCE.LOW": 0.0,
-      "CONFIDENCE.MEDIUM": 0.0,
-      "CONFIDENCE.UNDEFINED": 0.0,
-      "SEVERITY.HIGH": 0.0,
-      "SEVERITY.LOW": 0.0,
-      "SEVERITY.MEDIUM": 0.0,
-      "SEVERITY.UNDEFINED": 0.0,
-      "loc": 204,
-      "nosec": 0
+      "CONFIDENCE.HIGH": 0,
+      "CONFIDENCE.LOW": 0,
+      "CONFIDENCE.MEDIUM": 0,
+      "CONFIDENCE.UNDEFINED": 0,
+      "SEVERITY.HIGH": 0,
+      "SEVERITY.LOW": 0,
+      "SEVERITY.MEDIUM": 0,
+      "SEVERITY.UNDEFINED": 0,
+      "loc": 210,
+      "nosec": 0,
+      "skipped_tests": 0
     },
     "./core/paginator.py": {
-      "CONFIDENCE.HIGH": 0.0,
-      "CONFIDENCE.LOW": 0.0,
-      "CONFIDENCE.MEDIUM": 0.0,
-      "CONFIDENCE.UNDEFINED": 0.0,
-      "SEVERITY.HIGH": 0.0,
-      "SEVERITY.LOW": 0.0,
-      "SEVERITY.MEDIUM": 0.0,
-      "SEVERITY.UNDEFINED": 0.0,
-      "loc": 217,
-      "nosec": 0
+      "CONFIDENCE.HIGH": 0,
+      "CONFIDENCE.LOW": 0,
+      "CONFIDENCE.MEDIUM": 0,
+      "CONFIDENCE.UNDEFINED": 0,
+      "SEVERITY.HIGH": 0,
+      "SEVERITY.LOW": 0,
+      "SEVERITY.MEDIUM": 0,
+      "SEVERITY.UNDEFINED": 0,
+      "loc": 312,
+      "nosec": 0,
+      "skipped_tests": 0
     },
     "./core/thread.py": {
-      "CONFIDENCE.HIGH": 0.0,
-      "CONFIDENCE.LOW": 0.0,
-      "CONFIDENCE.MEDIUM": 0.0,
-      "CONFIDENCE.UNDEFINED": 0.0,
-      "SEVERITY.HIGH": 0.0,
-      "SEVERITY.LOW": 0.0,
-      "SEVERITY.MEDIUM": 0.0,
-      "SEVERITY.UNDEFINED": 0.0,
-<<<<<<< HEAD
-      "loc": 1138,
-=======
-      "loc": 1097,
->>>>>>> be14cca8
-      "nosec": 0
+      "CONFIDENCE.HIGH": 0,
+      "CONFIDENCE.LOW": 0,
+      "CONFIDENCE.MEDIUM": 0,
+      "CONFIDENCE.UNDEFINED": 0,
+      "SEVERITY.HIGH": 0,
+      "SEVERITY.LOW": 0,
+      "SEVERITY.MEDIUM": 0,
+      "SEVERITY.UNDEFINED": 0,
+      "loc": 1184,
+      "nosec": 0,
+      "skipped_tests": 0
     },
     "./core/time.py": {
-      "CONFIDENCE.HIGH": 0.0,
-      "CONFIDENCE.LOW": 0.0,
-      "CONFIDENCE.MEDIUM": 0.0,
-      "CONFIDENCE.UNDEFINED": 0.0,
-      "SEVERITY.HIGH": 0.0,
-      "SEVERITY.LOW": 0.0,
-      "SEVERITY.MEDIUM": 0.0,
-      "SEVERITY.UNDEFINED": 0.0,
-<<<<<<< HEAD
-      "loc": 157,
-=======
-      "loc": 156,
->>>>>>> be14cca8
-      "nosec": 0
+      "CONFIDENCE.HIGH": 0,
+      "CONFIDENCE.LOW": 0,
+      "CONFIDENCE.MEDIUM": 0,
+      "CONFIDENCE.UNDEFINED": 0,
+      "SEVERITY.HIGH": 0,
+      "SEVERITY.LOW": 0,
+      "SEVERITY.MEDIUM": 0,
+      "SEVERITY.UNDEFINED": 0,
+      "loc": 265,
+      "nosec": 0,
+      "skipped_tests": 0
     },
     "./core/utils.py": {
-      "CONFIDENCE.HIGH": 0.0,
-      "CONFIDENCE.LOW": 0.0,
-      "CONFIDENCE.MEDIUM": 0.0,
-      "CONFIDENCE.UNDEFINED": 0.0,
-      "SEVERITY.HIGH": 0.0,
-      "SEVERITY.LOW": 0.0,
-      "SEVERITY.MEDIUM": 0.0,
-      "SEVERITY.UNDEFINED": 0.0,
-<<<<<<< HEAD
-      "loc": 389,
-=======
-      "loc": 351,
->>>>>>> be14cca8
-      "nosec": 0
+      "CONFIDENCE.HIGH": 0,
+      "CONFIDENCE.LOW": 0,
+      "CONFIDENCE.MEDIUM": 0,
+      "CONFIDENCE.UNDEFINED": 0,
+      "SEVERITY.HIGH": 0,
+      "SEVERITY.LOW": 0,
+      "SEVERITY.MEDIUM": 0,
+      "SEVERITY.UNDEFINED": 0,
+      "loc": 396,
+      "nosec": 0,
+      "skipped_tests": 0
+    },
+    "./plugins/Cordila/cord/jishaku-migration/jishaku.py": {
+      "CONFIDENCE.HIGH": 0,
+      "CONFIDENCE.LOW": 0,
+      "CONFIDENCE.MEDIUM": 0,
+      "CONFIDENCE.UNDEFINED": 0,
+      "SEVERITY.HIGH": 0,
+      "SEVERITY.LOW": 0,
+      "SEVERITY.MEDIUM": 0,
+      "SEVERITY.UNDEFINED": 0,
+      "loc": 2,
+      "nosec": 0,
+      "skipped_tests": 0
     },
     "_totals": {
-      "CONFIDENCE.HIGH": 5.0,
-      "CONFIDENCE.LOW": 0.0,
-      "CONFIDENCE.MEDIUM": 1.0,
-      "CONFIDENCE.UNDEFINED": 0.0,
-      "SEVERITY.HIGH": 0.0,
-      "SEVERITY.LOW": 5.0,
-      "SEVERITY.MEDIUM": 1.0,
-      "SEVERITY.UNDEFINED": 0.0,
-<<<<<<< HEAD
-      "loc": 9983,
-=======
-      "loc": 9878,
->>>>>>> be14cca8
-      "nosec": 0
+      "CONFIDENCE.HIGH": 5,
+      "CONFIDENCE.LOW": 0,
+      "CONFIDENCE.MEDIUM": 1,
+      "CONFIDENCE.UNDEFINED": 0,
+      "SEVERITY.HIGH": 0,
+      "SEVERITY.LOW": 5,
+      "SEVERITY.MEDIUM": 1,
+      "SEVERITY.UNDEFINED": 0,
+      "loc": 10566,
+      "nosec": 0,
+      "skipped_tests": 0
     }
   },
   "results": [
     {
-      "code": "13 from datetime import datetime\n14 from subprocess import PIPE\n15 from types import SimpleNamespace\n",
+      "code": "14 from datetime import datetime, timezone\n15 from subprocess import PIPE\n16 from types import SimpleNamespace\n",
+      "col_offset": 0,
       "filename": "./bot.py",
       "issue_confidence": "HIGH",
-      "issue_severity": "LOW",
-      "issue_text": "Consider possible security implications associated with PIPE module.",
-      "line_number": 14,
-      "line_range": [
-        14
-      ],
-      "more_info": "https://bandit.readthedocs.io/en/latest/blacklists/blacklist_imports.html#b404-import-subprocess",
+      "issue_cwe": {
+        "id": 78,
+        "link": "https://cwe.mitre.org/data/definitions/78.html"
+      },
+      "issue_severity": "LOW",
+      "issue_text": "Consider possible security implications associated with the subprocess module.",
+      "line_number": 15,
+      "line_range": [
+        15
+      ],
+      "more_info": "https://bandit.readthedocs.io/en/1.7.4/blacklists/blacklist_imports.html#b404-import-subprocess",
       "test_id": "B404",
       "test_name": "blacklist"
     },
     {
       "code": "13 from site import USER_SITE\n14 from subprocess import PIPE\n15 \n16 import discord\n",
+      "col_offset": 0,
       "filename": "./cogs/plugins.py",
       "issue_confidence": "HIGH",
-      "issue_severity": "LOW",
-      "issue_text": "Consider possible security implications associated with PIPE module.",
+      "issue_cwe": {
+        "id": 78,
+        "link": "https://cwe.mitre.org/data/definitions/78.html"
+      },
+      "issue_severity": "LOW",
+      "issue_text": "Consider possible security implications associated with the subprocess module.",
       "line_number": 14,
       "line_range": [
         14,
         15
       ],
-      "more_info": "https://bandit.readthedocs.io/en/latest/blacklists/blacklist_imports.html#b404-import-subprocess",
+      "more_info": "https://bandit.readthedocs.io/en/1.7.4/blacklists/blacklist_imports.html#b404-import-subprocess",
       "test_id": "B404",
       "test_name": "blacklist"
     },
     {
-<<<<<<< HEAD
       "code": "11 from json import JSONDecodeError, loads\n12 from subprocess import PIPE\n13 from textwrap import indent\n",
-=======
-      "code": "12 from json import JSONDecodeError, loads\n13 from subprocess import PIPE\n14 from textwrap import indent\n",
->>>>>>> be14cca8
+      "col_offset": 0,
       "filename": "./cogs/utility.py",
       "issue_confidence": "HIGH",
-      "issue_severity": "LOW",
-      "issue_text": "Consider possible security implications associated with PIPE module.",
-<<<<<<< HEAD
+      "issue_cwe": {
+        "id": 78,
+        "link": "https://cwe.mitre.org/data/definitions/78.html"
+      },
+      "issue_severity": "LOW",
+      "issue_text": "Consider possible security implications associated with the subprocess module.",
       "line_number": 12,
       "line_range": [
         12
-=======
-      "line_number": 13,
-      "line_range": [
-        13
->>>>>>> be14cca8
-      ],
-      "more_info": "https://bandit.readthedocs.io/en/latest/blacklists/blacklist_imports.html#b404-import-subprocess",
+      ],
+      "more_info": "https://bandit.readthedocs.io/en/1.7.4/blacklists/blacklist_imports.html#b404-import-subprocess",
       "test_id": "B404",
       "test_name": "blacklist"
     },
     {
-<<<<<<< HEAD
-      "code": "2060         try:\n2061             exec(to_compile, env)  # pylint: disable=exec-used\n2062         except Exception as exc:\n",
-=======
-      "code": "2061         try:\n2062             exec(to_compile, env)  # pylint: disable=exec-used\n2063         except Exception as exc:\n",
->>>>>>> be14cca8
+      "code": "2093         try:\n2094             exec(to_compile, env)  # pylint: disable=exec-used\n2095         except Exception as exc:\n",
+      "col_offset": 12,
       "filename": "./cogs/utility.py",
       "issue_confidence": "HIGH",
+      "issue_cwe": {
+        "id": 78,
+        "link": "https://cwe.mitre.org/data/definitions/78.html"
+      },
       "issue_severity": "MEDIUM",
       "issue_text": "Use of exec detected.",
-<<<<<<< HEAD
-      "line_number": 2061,
-      "line_range": [
-        2061
-=======
-      "line_number": 2062,
-      "line_range": [
-        2062
->>>>>>> be14cca8
-      ],
-      "more_info": "https://bandit.readthedocs.io/en/latest/plugins/b102_exec_used.html",
+      "line_number": 2094,
+      "line_range": [
+        2094
+      ],
+      "more_info": "https://bandit.readthedocs.io/en/1.7.4/plugins/b102_exec_used.html",
       "test_id": "B102",
       "test_name": "exec_used"
     },
     {
       "code": "2 import re\n3 from subprocess import PIPE\n4 from typing import List\n",
+      "col_offset": 0,
       "filename": "./core/changelog.py",
       "issue_confidence": "HIGH",
-      "issue_severity": "LOW",
-      "issue_text": "Consider possible security implications associated with PIPE module.",
+      "issue_cwe": {
+        "id": 78,
+        "link": "https://cwe.mitre.org/data/definitions/78.html"
+      },
+      "issue_severity": "LOW",
+      "issue_text": "Consider possible security implications associated with the subprocess module.",
       "line_number": 3,
       "line_range": [
         3
       ],
-      "more_info": "https://bandit.readthedocs.io/en/latest/blacklists/blacklist_imports.html#b404-import-subprocess",
+      "more_info": "https://bandit.readthedocs.io/en/1.7.4/blacklists/blacklist_imports.html#b404-import-subprocess",
       "test_id": "B404",
       "test_name": "blacklist"
     },
     {
-      "code": "67 \n68     def __init__(self, bot, access_token: str = \"\", username: str = \"\", **kwargs):\n69         self.bot = bot\n70         self.session = bot.session\n71         self.headers: Optional[dict] = None\n72         self.access_token = access_token\n73         self.username = username\n74         self.avatar_url: str = kwargs.pop(\"avatar_url\", \"\")\n75         self.url: str = kwargs.pop(\"url\", \"\")\n76         if self.access_token:\n77             self.headers = {\"Authorization\": \"token \" + str(access_token)}\n78 \n79     @property\n80     def BRANCH(self):\n",
+      "code": "70 \n71     def __init__(self, bot, access_token: str = \"\", username: str = \"\", **kwargs):\n72         self.bot = bot\n73         self.session = bot.session\n74         self.headers: Optional[dict] = None\n75         self.access_token = access_token\n76         self.username = username\n77         self.avatar_url: str = kwargs.pop(\"avatar_url\", \"\")\n78         self.url: str = kwargs.pop(\"url\", \"\")\n79         if self.access_token:\n80             self.headers = {\"Authorization\": \"token \" + str(access_token)}\n81 \n82     @property\n83     def BRANCH(self) -> str:\n",
+      "col_offset": 4,
       "filename": "./core/clients.py",
       "issue_confidence": "MEDIUM",
+      "issue_cwe": {
+        "id": 259,
+        "link": "https://cwe.mitre.org/data/definitions/259.html"
+      },
       "issue_severity": "LOW",
       "issue_text": "Possible hardcoded password: ''",
-      "line_number": 68,
-      "line_range": [
-        68,
-        69,
-        70,
+      "line_number": 71,
+      "line_range": [
         71,
         72,
         73,
@@ -342,9 +329,12 @@
         76,
         77,
         78,
-        79
-      ],
-      "more_info": "https://bandit.readthedocs.io/en/latest/plugins/b107_hardcoded_password_default.html",
+        79,
+        80,
+        81,
+        82
+      ],
+      "more_info": "https://bandit.readthedocs.io/en/1.7.4/plugins/b107_hardcoded_password_default.html",
       "test_id": "B107",
       "test_name": "hardcoded_password_default"
     }
